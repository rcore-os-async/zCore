[package]
name = "kernel-hal-bare"
version = "0.1.0"
authors = ["Runji Wang <wangrunji0408@163.com>"]
edition = "2018"
description = "Kernel HAL implementation for bare metal environment."

# See more keys and their definitions at https://doc.rust-lang.org/cargo/reference/manifest.html

[dependencies]
log = "0.4"
spin = "0.5"
<<<<<<< HEAD
executor = { git = "https://github.com/PanQL/executor.git", rev="c86db90" }
trapframe = "0.2.0"
=======
rcore-thread = { git = "https://github.com/rcore-os-async/rcore-thread.git" }
trapframe = "0.1.7"
>>>>>>> 75dbd3d1
kernel-hal = { path = "../kernel-hal" }
naive-timer= { git = "https://github.com/rcore-os/naive-timer.git", rev="cd44f4c" }
lazy_static = { version = "1.4", features = ["spin_no_std" ] }

[target.'cfg(target_arch = "x86_64")'.dependencies]
x86_64 = "0.11"
uart_16550 = "0.2.6"
raw-cpuid = "7.0"
pc-keyboard = "0.5"
apic = { git = "https://github.com/rcore-os/apic-rs", rev = "01cf01a" }
rcore-console = { git = "https://github.com/rcore-os/rcore-console", default-features = false, rev = "a980897b" }

[target.'cfg(any(target_arch = "riscv32", target_arch = "riscv64"))'.dependencies]
riscv = { git = "https://github.com/rcore-os/riscv", features = ["inline-asm"], rev = "c62af46" }<|MERGE_RESOLUTION|>--- conflicted
+++ resolved
@@ -10,13 +10,8 @@
 [dependencies]
 log = "0.4"
 spin = "0.5"
-<<<<<<< HEAD
-executor = { git = "https://github.com/PanQL/executor.git", rev="c86db90" }
-trapframe = "0.2.0"
-=======
 rcore-thread = { git = "https://github.com/rcore-os-async/rcore-thread.git" }
 trapframe = "0.1.7"
->>>>>>> 75dbd3d1
 kernel-hal = { path = "../kernel-hal" }
 naive-timer= { git = "https://github.com/rcore-os/naive-timer.git", rev="cd44f4c" }
 lazy_static = { version = "1.4", features = ["spin_no_std" ] }
